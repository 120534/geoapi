--- conflicted
+++ resolved
@@ -61,16 +61,12 @@
     /**
      * Returns the base coordinate reference system.
      *
-<<<<<<< HEAD
      * <div class="warning"><b>Upcoming API change — specialization</b><br>
      * According ISO 19111, the return type should be {@link SingleCRS}.
      * This change may be applied in GeoAPI 4.0.
      * </div>
      *
-     * @return The base coordinate reference system.
-=======
      * @return the base coordinate reference system.
->>>>>>> 9a8a3306
      */
     @UML(identifier="baseCRS", obligation=MANDATORY, specification=ISO_19111)
     CoordinateReferenceSystem getBaseCRS();

--- conflicted
+++ resolved
@@ -127,12 +127,8 @@
     /* ISO 19115:2014 properties that are empty of null for now. */
     @Override public Identifier                               getMetadataIdentifier()              {return null;}
     @Override public Citation                                 getParentMetadata()                  {return null;}
-<<<<<<< HEAD
+    @Override public Map<Locale,Charset>                      getLocalesAndCharsets()              {return emptyMap();}
     @Override public Collection<ResponsibleParty>             getContacts()                        {return emptySet();}
-=======
-    @Override public Map<Locale,Charset>                      getLocalesAndCharsets()              {return emptyMap();}
-    @Override public Collection<Responsibility>               getContacts()                        {return emptySet();}
->>>>>>> a02335b2
     @Override public Collection<CitationDate>                 getDateInfo()                        {return emptySet();}
     @Override public Collection<Citation>                     getMetadataStandards()               {return emptySet();}
     @Override public Collection<Citation>                     getMetadataProfiles()                {return emptySet();}
@@ -189,8 +185,6 @@
     /* ISO 19115:2003 properties to be removed in a future version. */
     @Override @Deprecated public String                           getFileIdentifier()          {return null;}
     @Override @Deprecated public Locale                           getLanguage()                {return null;}
-    @Override @Deprecated public Collection<Locale>               getLanguages()               {return emptySet();}
-    @Override @Deprecated public Collection<Charset>              getCharacterSets()           {return emptySet();}
     @Override @Deprecated public Collection<Locale>               getLocales()                 {return emptySet();}
     @Override @Deprecated public CharacterSet                     getCharacterSet()            {return null;}
     @Override @Deprecated public String                           getParentIdentifier()        {return null;}

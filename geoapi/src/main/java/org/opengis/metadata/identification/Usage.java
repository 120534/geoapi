/*
 *    GeoAPI - Java interfaces for OGC/ISO standards
 *    http://www.geoapi.org
 *
 *    Copyright (C) 2004-2017 Open Geospatial Consortium, Inc.
 *    All Rights Reserved. http://www.opengeospatial.org/ogc/legal
 *
 *    Permission to use, copy, and modify this software and its documentation, with
 *    or without modification, for any purpose and without fee or royalty is hereby
 *    granted, provided that you include the following on ALL copies of the software
 *    and documentation or portions thereof, including modifications, that you make:
 *
 *    1. The full text of this NOTICE in a location viewable to users of the
 *       redistributed or derivative work.
 *    2. Notice of any changes or modifications to the OGC files, including the
 *       date changes were made.
 *
 *    THIS SOFTWARE AND DOCUMENTATION IS PROVIDED "AS IS," AND COPYRIGHT HOLDERS MAKE
 *    NO REPRESENTATIONS OR WARRANTIES, EXPRESS OR IMPLIED, INCLUDING BUT NOT LIMITED
 *    TO, WARRANTIES OF MERCHANTABILITY OR FITNESS FOR ANY PARTICULAR PURPOSE OR THAT
 *    THE USE OF THE SOFTWARE OR DOCUMENTATION WILL NOT INFRINGE ANY THIRD PARTY
 *    PATENTS, COPYRIGHTS, TRADEMARKS OR OTHER RIGHTS.
 *
 *    COPYRIGHT HOLDERS WILL NOT BE LIABLE FOR ANY DIRECT, INDIRECT, SPECIAL OR
 *    CONSEQUENTIAL DAMAGES ARISING OUT OF ANY USE OF THE SOFTWARE OR DOCUMENTATION.
 *
 *    The name and trademarks of copyright holders may NOT be used in advertising or
 *    publicity pertaining to the software without specific, written prior permission.
 *    Title to copyright in this software and any associated documentation will at all
 *    times remain with copyright holders.
 */
package org.opengis.metadata.identification;

import java.util.Collection;
import java.util.Date;
import org.opengis.util.InternationalString;
import org.opengis.metadata.citation.Citation;
import org.opengis.metadata.citation.Responsibility;
import org.opengis.metadata.citation.ResponsibleParty;
import org.opengis.annotation.UML;

import static org.opengis.annotation.Obligation.*;
import static org.opengis.annotation.Specification.*;


/**
 * Brief description of ways in which the resource(s) is/are currently or has been used.
 *
 * @author  Martin Desruisseaux (IRD)
 * @author  Rémi Maréchal (Geomatys)
 * @version 3.1
 * @since   2.0
 */
@UML(identifier="MD_Usage", specification=ISO_19115)
public interface Usage {
    /**
     * Brief description of the resource and/or resource series usage.
     *
     * @return description of the resource usage.
     */
    @UML(identifier="specificUsage", obligation=MANDATORY, specification=ISO_19115)
    InternationalString getSpecificUsage();

    /**
     * Date and time of the first use or range of uses of the resource and/or resource series.
     *
     * <div class="warning"><b>Upcoming API change — temporal schema</b><br>
     * The return type of this method may change in GeoAPI 4.0 release. It may be replaced by a
     * type matching more closely either ISO 19108 (<cite>Temporal Schema</cite>) or ISO 19103.
     * </div>
     *
     * @return date of the first use of the resource, or {@code null}.
     *
     * @todo This become a collection in ISO 19115:2014.
     */
    @UML(identifier="usageDateTime", obligation=OPTIONAL, specification=ISO_19115)
    Date getUsageDate();

    /**
     * Applications, determined by the user for which the resource and/or resource series is not suitable.
     *
     * @return applications for which the resource and/or resource series is not suitable, or {@code null}.
     */
    @UML(identifier="userDeterminedLimitations", obligation=OPTIONAL, specification=ISO_19115)
    InternationalString getUserDeterminedLimitations();

    /**
     * Identification of and means of communicating with person(s) and organization(s) using the resource(s).
     * Returns an empty collection if none.
     *
     * <div class="warning"><b>Upcoming API change — generalization</b><br>
     * As of ISO 19115:2014, {@code ResponsibleParty} is replaced by the {@link Responsibility} parent interface.
     * This change may be applied in GeoAPI 4.0.
     * </div>
     *
     * @return means of communicating with person(s) and organization(s) using the resource(s).
     */
<<<<<<< HEAD
    @UML(identifier="userContactInfo", obligation=MANDATORY, specification=ISO_19115, version=2003)
    Collection<? extends ResponsibleParty> getUserContactInfo();
=======
    @UML(identifier="userContactInfo", obligation=OPTIONAL, specification=ISO_19115)
    Collection<? extends Responsibility> getUserContactInfo();
>>>>>>> f57842d1

    /**
     * Responses to the user-determined limitations.
     *
     * <div class="note"><b>Example:</b>
     * This has been fixed in version <var>x</var>.
     * </div>
     *
     * @return responses to the user-determined limitations.
     *
     * @since 3.1
     */
    @UML(identifier="response", obligation=OPTIONAL, specification=ISO_19115)
    Collection<? extends InternationalString> getResponses();

    /**
     * Publications that describe usage of data.
     *
     * @return publications that describe usage of data.
     *
     * @since 3.1
     */
    @UML(identifier="additionalDocumentation", obligation=OPTIONAL, specification=ISO_19115)
    Collection<? extends Citation> getAdditionalDocumentation();

    /**
     * Citations of a description of known issues associated with the resource
     * along with proposed solutions if available.
     *
     * @return citations of a description of known issues associated with the resource.
     *
     * @since 3.1
     */
    @UML(identifier="identifiedIssues", obligation=OPTIONAL, specification=ISO_19115)
    Collection<? extends Citation> getIdentifiedIssues();
}<|MERGE_RESOLUTION|>--- conflicted
+++ resolved
@@ -95,13 +95,8 @@
      *
      * @return means of communicating with person(s) and organization(s) using the resource(s).
      */
-<<<<<<< HEAD
-    @UML(identifier="userContactInfo", obligation=MANDATORY, specification=ISO_19115, version=2003)
+    @UML(identifier="userContactInfo", obligation=OPTIONAL, specification=ISO_19115)
     Collection<? extends ResponsibleParty> getUserContactInfo();
-=======
-    @UML(identifier="userContactInfo", obligation=OPTIONAL, specification=ISO_19115)
-    Collection<? extends Responsibility> getUserContactInfo();
->>>>>>> f57842d1
 
     /**
      * Responses to the user-determined limitations.

--- conflicted
+++ resolved
@@ -95,15 +95,11 @@
     /**
      * Recognition of those who contributed to the resource.
      *
-<<<<<<< HEAD
      * <div class="warning"><b>Upcoming API change — internationalization</b><br>
      * The return type will be changed to {@code Collection<? extends InternationalString>} in GeoAPI 4.0.
      * </div>
      *
-     * @return Recognition of those who contributed to the resource.
-=======
      * @return recognition of those who contributed to the resource.
->>>>>>> 9a8a3306
      */
     @UML(identifier="credit", obligation=OPTIONAL, specification=ISO_19115)
     Collection<String> getCredits();
@@ -120,16 +116,12 @@
      * Identification of, and means of communication with, person(s) and organisations
      * associated with the resource(s).
      *
-<<<<<<< HEAD
      * <div class="warning"><b>Upcoming API change — generalization</b><br>
      * As of ISO 19115:2014, {@code ResponsibleParty} is replaced by the {@link Responsibility} parent interface.
      * This change may be applied in GeoAPI 4.0.
      * </div>
      *
-     * @return Means of communication with person(s) and organisations(s) associated with the resource.
-=======
      * @return means of communication with person(s) and organisations(s) associated with the resource.
->>>>>>> 9a8a3306
      *
      * @see org.opengis.metadata.Metadata#getContacts()
      */
